import React, { useState, useRef, useEffect, useMemo } from 'react';
import { Box, Tooltip } from '@mui/material';
import { badgeCache } from '../../utils/badgeCache';
import './Badge.css';

/**
 * Оптимизированный компонент бейджика с поддержкой upgrade эффектов
 * @param {Object} props - Свойства компонента
 * @param {Object} props.achievement - Данные достижения
 * @param {string} props.achievement.bage - Название бейджика
 * @param {string} props.achievement.image_path - Путь к изображению
 * @param {string} props.achievement.upgrade - Тип улучшения
 * @param {string} props.achievement.color_upgrade - Цвет улучшения
 * @param {string} props.size - Размер бейджика ('small', 'medium', 'large')
 * @param {string} props.className - Дополнительные CSS классы
 * @param {Function} props.onError - Обработчик ошибки загрузки
 * @param {boolean} props.showTooltip - Показывать ли тултип
 * @param {string} props.tooltipText - Текст тултипа
 * @param {Function} props.onClick - Обработчик клика
 */
const Badge = ({
  achievement,
  size = 'medium',
  className = '',
  onError,
  showTooltip = false,
  tooltipText,
  onClick,
  isProfile = false, 
  ...props
}) => {
  const [imageLoaded, setImageLoaded] = useState(false);
  const [imageError, setImageError] = useState(false);
  const [isHovered, setIsHovered] = useState(false);
  const [svgContent, setSvgContent] = useState(null);
  const [cachedImageSrc, setCachedImageSrc] = useState(null);
  const [retryCount, setRetryCount] = useState(0);
  const [isRetrying, setIsRetrying] = useState(false);
  const imageRef = useRef(null);
  const containerRef = useRef(null);

  
  const badgeSize = useMemo(() => {
    switch (size) {
      case 'post':
        return { width: 24, height: 24 }; 
      case 'small':
        return { width: 20, height: 20 }; 
      case 'large':
        return { width: 28, height: 28 }; 
      case 'shop':
        return { width: 300, height: 150 }; 
      default:
        return { width: 24, height: 24 }; 
    }
  }, [size]);

  
  const badgeClasses = useMemo(() => {
    const classes = ['badge', `badge--${size}`];

    if (isProfile) classes.push('badge--profile'); 
    if (className) classes.push(className);
    if (imageLoaded) classes.push('badge--loaded');
    if (imageError) classes.push('badge--error');
    if (achievement?.upgrade && achievement.upgrade !== '0')
      classes.push('badge--upgraded');
    if (isHovered) classes.push('badge--hovered');

    return classes.join(' ');
  }, [
    size,
    isProfile, 
    className,
    imageLoaded,
    imageError,
    achievement?.upgrade,
    isHovered,
  ]);

  
  const retryLoadImage = async () => {
    if (!achievement?.image_path || isRetrying) return;
    
    setIsRetrying(true);
    setRetryCount(prev => prev + 1);
    
    try {
      
      await badgeCache.clearBadgeCache(achievement.image_path);
      
      
      const cachedSrc = await badgeCache.loadBadge(achievement.image_path);
      if (cachedSrc) {
        setCachedImageSrc(cachedSrc);
        setImageError(false);
        setImageLoaded(false); 
      } else {
        setImageError(true);
      }
    } catch (error) {
      console.warn('Failed to retry load badge:', error);
      setImageError(true);
    } finally {
      setIsRetrying(false);
    }
  };

  
  useEffect(() => {
    if (!achievement?.image_path) return;

    const loadCachedImage = async () => {
      try {
        
        const cachedSrc = await badgeCache.loadBadge(achievement.image_path);
        if (cachedSrc) {
          setCachedImageSrc(cachedSrc);
          setImageError(false);
        } else {
          setImageError(true);
        }
      } catch (error) {
        console.warn('Failed to load badge from cache:', error);
        setImageError(true);
      }
    };

    loadCachedImage();
  }, [achievement?.image_path, retryCount]);

  
  useEffect(() => {
    if (!achievement?.image_path || !imageLoaded || !cachedImageSrc) return;

    const loadSvgContent = async () => {
      try {
<<<<<<< HEAD
        // Если это blob URL или base64, загружаем содержимое
        if (
          cachedImageSrc.startsWith('blob:') ||
          cachedImageSrc.startsWith('data:')
        ) {
=======
        
        if (cachedImageSrc.startsWith('blob:') || cachedImageSrc.startsWith('data:')) {
>>>>>>> 874ad360
          const response = await fetch(cachedImageSrc);
          if (response.ok) {
            const svgText = await response.text();
            setSvgContent(svgText);
          }
        }
      } catch (error) {
        console.warn('Failed to load SVG content for particles:', error);
      }
    };

    
    if (achievement.image_path.toLowerCase().endsWith('.svg')) {
      loadSvgContent();
    }
  }, [achievement?.image_path, imageLoaded, cachedImageSrc]);

  
  const handleImageLoad = () => {
    setImageLoaded(true);
    setImageError(false);
  };

  
  const handleImageError = e => {
    setImageError(true);
    setImageLoaded(false);

    
    if (e.target) {
      e.target.style.display = 'none';
    }

    
    if (retryCount < 3) {
      setTimeout(() => {
        retryLoadImage();
      }, 1000 * (retryCount + 1)); 
    }

    
    if (onError) {
      onError(e);
    }
  };

  
  useEffect(() => {
    if (!achievement?.upgrade || !containerRef.current || !imageLoaded) return;

    const container = containerRef.current;
<<<<<<< HEAD

    // Создаем элемент свечения
=======
    
    
>>>>>>> 874ad360
    const glowElement = document.createElement('div');
    glowElement.className = 'badge-glow';
    glowElement.style.setProperty(
      '--glow-color',
      achievement.color_upgrade || '#FFD700'
    );

    container.appendChild(glowElement);

    
    return () => {
      if (glowElement.parentNode) {
        glowElement.parentNode.removeChild(glowElement);
      }
    };
  }, [achievement?.upgrade, achievement?.color_upgrade, imageLoaded, size]);

  
  if (!achievement) return null;

  const badgeContent = (
    <Box
      ref={containerRef}
      className={badgeClasses}
      sx={{
        width: badgeSize.width,
        height: badgeSize.height,
        display: 'flex',
        alignItems: 'center',
        justifyContent: 'center', 
        position: 'relative',
        overflow: 'visible',
        cursor: onClick ? 'pointer' : 'default', 
        transition: 'all 0.2s ease', 
        '--upgrade-color': achievement.color_upgrade || '#FFD700',
<<<<<<< HEAD
        '&:active': onClick
          ? {
              transform: 'scale(0.95)', // Такая же анимация как у VerificationBadge
            }
          : {},
=======
        '&:active': onClick ? {
          transform: 'scale(0.95)', 
        } : {},
>>>>>>> 874ad360
      }}
      onClick={onClick}
      onMouseEnter={() => setIsHovered(true)}
      onMouseLeave={() => setIsHovered(false)}
      {...props}
    >
      {cachedImageSrc ? (
        <img
          ref={imageRef}
          src={cachedImageSrc}
          alt={achievement.bage}
          className='badge__image'
          onLoad={handleImageLoad}
          onError={handleImageError}
          style={{
            width: '100%',
            height: '100%',
            objectFit: 'contain',
            borderRadius: 'inherit',
          }}
        />
      ) : imageError ? (
        
        <div
          className="badge__retry-button"
          style={{
            width: '100%',
            height: '100%',
            display: 'flex',
            alignItems: 'center',
            justifyContent: 'center',
            backgroundColor: 'rgba(255, 255, 255, 0.1)',
            borderRadius: 'inherit',
            fontSize: '10px',
            color: 'rgba(255, 255, 255, 0.5)',
            textAlign: 'center',
            cursor: retryCount < 3 ? 'pointer' : 'default',
            position: 'relative',
            transition: 'all 0.2s ease',
          }}
          onClick={retryCount < 3 ? retryLoadImage : undefined}
          title={retryCount < 3 ? 'Нажмите для перезагрузки' : 'Не удалось загрузить'}
        >
          {isRetrying ? (
            <div
              style={{
                width: '60%',
                height: '60%',
                border: '2px solid rgba(255, 255, 255, 0.2)',
                borderTop: '2px solid rgba(255, 255, 255, 0.6)',
                borderRadius: '50%',
                animation: 'spin 1s linear infinite',
              }}
            />
          ) : (
            '?'
          )}
        </div>
      ) : (
        
        <div
          style={{
            width: '100%',
            height: '100%',
            display: 'flex',
            alignItems: 'center',
            justifyContent: 'center',
            backgroundColor: 'rgba(255, 255, 255, 0.05)',
            borderRadius: 'inherit',
          }}
        >
          <div
            style={{
              width: '60%',
              height: '60%',
              border: '2px solid rgba(255, 255, 255, 0.2)',
              borderTop: '2px solid rgba(255, 255, 255, 0.6)',
              borderRadius: '50%',
              animation: 'spin 1s linear infinite',
            }}
          />
        </div>
      )}
    </Box>
  );

  
  if (showTooltip) {
    return (
      <Tooltip title={tooltipText || achievement.bage}>{badgeContent}</Tooltip>
    );
  }

  return badgeContent;
};

export default Badge;<|MERGE_RESOLUTION|>--- conflicted
+++ resolved
@@ -26,7 +26,7 @@
   showTooltip = false,
   tooltipText,
   onClick,
-  isProfile = false, 
+  isProfile = false,
   ...props
 }) => {
   const [imageLoaded, setImageLoaded] = useState(false);
@@ -39,27 +39,25 @@
   const imageRef = useRef(null);
   const containerRef = useRef(null);
 
-  
   const badgeSize = useMemo(() => {
     switch (size) {
       case 'post':
-        return { width: 24, height: 24 }; 
+        return { width: 24, height: 24 };
       case 'small':
-        return { width: 20, height: 20 }; 
+        return { width: 20, height: 20 };
       case 'large':
-        return { width: 28, height: 28 }; 
+        return { width: 28, height: 28 };
       case 'shop':
-        return { width: 300, height: 150 }; 
+        return { width: 300, height: 150 };
       default:
-        return { width: 24, height: 24 }; 
+        return { width: 24, height: 24 };
     }
   }, [size]);
 
-  
   const badgeClasses = useMemo(() => {
     const classes = ['badge', `badge--${size}`];
 
-    if (isProfile) classes.push('badge--profile'); 
+    if (isProfile) classes.push('badge--profile');
     if (className) classes.push(className);
     if (imageLoaded) classes.push('badge--loaded');
     if (imageError) classes.push('badge--error');
@@ -70,7 +68,7 @@
     return classes.join(' ');
   }, [
     size,
-    isProfile, 
+    isProfile,
     className,
     imageLoaded,
     imageError,
@@ -78,23 +76,20 @@
     isHovered,
   ]);
 
-  
   const retryLoadImage = async () => {
     if (!achievement?.image_path || isRetrying) return;
-    
+
     setIsRetrying(true);
     setRetryCount(prev => prev + 1);
-    
+
     try {
-      
       await badgeCache.clearBadgeCache(achievement.image_path);
-      
-      
+
       const cachedSrc = await badgeCache.loadBadge(achievement.image_path);
       if (cachedSrc) {
         setCachedImageSrc(cachedSrc);
         setImageError(false);
-        setImageLoaded(false); 
+        setImageLoaded(false);
       } else {
         setImageError(true);
       }
@@ -106,13 +101,11 @@
     }
   };
 
-  
   useEffect(() => {
     if (!achievement?.image_path) return;
 
     const loadCachedImage = async () => {
       try {
-        
         const cachedSrc = await badgeCache.loadBadge(achievement.image_path);
         if (cachedSrc) {
           setCachedImageSrc(cachedSrc);
@@ -129,22 +122,15 @@
     loadCachedImage();
   }, [achievement?.image_path, retryCount]);
 
-  
   useEffect(() => {
     if (!achievement?.image_path || !imageLoaded || !cachedImageSrc) return;
 
     const loadSvgContent = async () => {
       try {
-<<<<<<< HEAD
-        // Если это blob URL или base64, загружаем содержимое
         if (
           cachedImageSrc.startsWith('blob:') ||
           cachedImageSrc.startsWith('data:')
         ) {
-=======
-        
-        if (cachedImageSrc.startsWith('blob:') || cachedImageSrc.startsWith('data:')) {
->>>>>>> 874ad360
           const response = await fetch(cachedImageSrc);
           if (response.ok) {
             const svgText = await response.text();
@@ -156,53 +142,43 @@
       }
     };
 
-    
     if (achievement.image_path.toLowerCase().endsWith('.svg')) {
       loadSvgContent();
     }
   }, [achievement?.image_path, imageLoaded, cachedImageSrc]);
 
-  
   const handleImageLoad = () => {
     setImageLoaded(true);
     setImageError(false);
   };
 
-  
   const handleImageError = e => {
     setImageError(true);
     setImageLoaded(false);
 
-    
     if (e.target) {
       e.target.style.display = 'none';
     }
 
-    
     if (retryCount < 3) {
-      setTimeout(() => {
-        retryLoadImage();
-      }, 1000 * (retryCount + 1)); 
-    }
-
-    
+      setTimeout(
+        () => {
+          retryLoadImage();
+        },
+        1000 * (retryCount + 1)
+      );
+    }
+
     if (onError) {
       onError(e);
     }
   };
 
-  
   useEffect(() => {
     if (!achievement?.upgrade || !containerRef.current || !imageLoaded) return;
 
     const container = containerRef.current;
-<<<<<<< HEAD
-
-    // Создаем элемент свечения
-=======
-    
-    
->>>>>>> 874ad360
+
     const glowElement = document.createElement('div');
     glowElement.className = 'badge-glow';
     glowElement.style.setProperty(
@@ -212,7 +188,6 @@
 
     container.appendChild(glowElement);
 
-    
     return () => {
       if (glowElement.parentNode) {
         glowElement.parentNode.removeChild(glowElement);
@@ -220,7 +195,6 @@
     };
   }, [achievement?.upgrade, achievement?.color_upgrade, imageLoaded, size]);
 
-  
   if (!achievement) return null;
 
   const badgeContent = (
@@ -232,23 +206,17 @@
         height: badgeSize.height,
         display: 'flex',
         alignItems: 'center',
-        justifyContent: 'center', 
+        justifyContent: 'center',
         position: 'relative',
         overflow: 'visible',
-        cursor: onClick ? 'pointer' : 'default', 
-        transition: 'all 0.2s ease', 
+        cursor: onClick ? 'pointer' : 'default',
+        transition: 'all 0.2s ease',
         '--upgrade-color': achievement.color_upgrade || '#FFD700',
-<<<<<<< HEAD
         '&:active': onClick
           ? {
-              transform: 'scale(0.95)', // Такая же анимация как у VerificationBadge
+              transform: 'scale(0.95)',
             }
           : {},
-=======
-        '&:active': onClick ? {
-          transform: 'scale(0.95)', 
-        } : {},
->>>>>>> 874ad360
       }}
       onClick={onClick}
       onMouseEnter={() => setIsHovered(true)}
@@ -271,9 +239,8 @@
           }}
         />
       ) : imageError ? (
-        
         <div
-          className="badge__retry-button"
+          className='badge__retry-button'
           style={{
             width: '100%',
             height: '100%',
@@ -290,7 +257,9 @@
             transition: 'all 0.2s ease',
           }}
           onClick={retryCount < 3 ? retryLoadImage : undefined}
-          title={retryCount < 3 ? 'Нажмите для перезагрузки' : 'Не удалось загрузить'}
+          title={
+            retryCount < 3 ? 'Нажмите для перезагрузки' : 'Не удалось загрузить'
+          }
         >
           {isRetrying ? (
             <div
@@ -308,7 +277,6 @@
           )}
         </div>
       ) : (
-        
         <div
           style={{
             width: '100%',
@@ -335,7 +303,6 @@
     </Box>
   );
 
-  
   if (showTooltip) {
     return (
       <Tooltip title={tooltipText || achievement.bage}>{badgeContent}</Tooltip>
