--- conflicted
+++ resolved
@@ -155,17 +155,6 @@
     if (lyricsLines.length > 0) {
       const interval = setInterval(() => {
         setIsAnimating(true);
-<<<<<<< HEAD
-
-        // Задержка для анимации fade out (увеличено время)
-        setTimeout(() => {
-          setCurrentTextIndex(prev => {
-            const nextIndex = (prev + 1) % (lyricsLines.length + 1); // +1 для названия трека
-            return nextIndex;
-          });
-
-          // Задержка для анимации fade in (увеличено время)
-=======
         
         
         setTimeout(() => {
@@ -175,7 +164,6 @@
           });
           
           
->>>>>>> 874ad360
           setTimeout(() => {
             setIsAnimating(false);
           }, 200);
@@ -227,27 +215,12 @@
       if (isCurrentlyPlaying) {
         togglePlay();
       } else {
-<<<<<<< HEAD
-        // Загружаем полный объект трека с сервера перед воспроизведением
-        axios
-          .get(`/api/music/${track.id}`)
-=======
         
         axios.get(`/api/music/${track.id}`)
->>>>>>> 874ad360
           .then(response => {
             if (response.data && response.data.success && response.data.track) {
               const fullTrack = response.data.track;
               playTrack(fullTrack, 'profile');
-<<<<<<< HEAD
-
-              // Увеличиваем счетчик прослушиваний
-              return axios.post(
-                `/api/music/${track.id}/play`,
-                {},
-                { withCredentials: true }
-              );
-=======
               
               
               return axios.post(`/api/music/${track.id}/play`, {}, { withCredentials: true })
@@ -259,7 +232,6 @@
                     { withCredentials: true }
                   );
                 });
->>>>>>> 874ad360
             } else {
               console.error('Failed to load track from server:', track.id);
             }
@@ -275,13 +247,8 @@
   };
 
   const displayText = `${track.title} - ${track.artist}`;
-<<<<<<< HEAD
-
-  // Определяем какой текст показывать
-=======
   
   
->>>>>>> 874ad360
   const getCurrentDisplayText = () => {
     if (lyricsLines.length === 0) {
       return displayText;
