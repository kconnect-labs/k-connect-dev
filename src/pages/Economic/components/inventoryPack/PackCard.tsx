import React, { useState, useEffect } from 'react';
import {
  Card,
  CardContent,
  Typography,
  Button,
  Box,
  Chip,
  CircularProgress,
  Tooltip,
  Fab,
} from '@mui/material';
import { styled } from '@mui/material/styles';
import { motion } from 'framer-motion';
import {
  Diamond as DiamondIcon,
  Star as StarIcon,
  Lock as LockIcon,
  Percent as PercentIcon,
  Add as AddIcon,
} from '@mui/icons-material';
import CachedImage from '../../../../components/Post/components/CachedImage';
import { Pack, PackContent } from './types';
import ProposePackModal from './ProposePackModal';
// import { useBackgroundGradients } from './useBackgroundGradients';
// import { getBackgroundGradient } from './utils';

// Компонент для эксклюзивного бейджа
const ExclusiveBadge = styled(Box)(({ theme }) => ({
  position: 'absolute',
  top: 12,
  right: 12,
  background: 'linear-gradient(135deg, #d0bcff 0%, #9c64f2 100%)',
  color: '#fff',
  padding: '4px 12px',
  borderRadius: 'var(--main-border-radius) !important',
  fontSize: '0.75rem',
  fontWeight: 700,
  zIndex: 10,
  boxShadow: '0 2px 8px rgba(208, 188, 255, 0.3)',
  border: '1px solid rgba(255, 255, 255, 0.2)',
  textTransform: 'uppercase',
  letterSpacing: '0.5px',
}));

const StyledCard = styled(Card)(({ theme }) => ({
  background: 'var(--theme-background, rgba(255, 255, 255, 0.03))',
  backdropFilter: 'var(--theme-backdrop-filter, blur(20px))',
  border: '1px solid rgba(66, 66, 66, 0.5)',
  borderRadius: 20,
  boxShadow: '0 8px 32px rgba(0, 0, 0, 0.1)',
  transition: 'all 0.3s ease',
  cursor: 'pointer',
  overflow: 'visible',
  height: 480,
  minHeight: 480,
  maxHeight: 480,
  display: 'flex',
  flexDirection: 'column',
  justifyContent: 'flex-start',
  alignItems: 'stretch',
  '@media (max-width: 768px)': {
    height: 420,
    minHeight: 420,
    maxHeight: 420,
  },
}));

// Специальный стиль для эксклюзивного пака
const ExclusiveStyledCard = styled(Card)(({ theme }) => ({
  background: 'var(--theme-background, rgba(255, 255, 255, 0.03))',
  backdropFilter: 'var(--theme-backdrop-filter, blur(20px))',
  border: '2px solid #d0bcff',
  borderRadius: 20,
  boxShadow:
    '0 8px 32px rgba(208, 188, 255, 0.2), 0 0 20px rgba(208, 188, 255, 0.1)',
  transition: 'all 0.3s ease',
  cursor: 'pointer',
  overflow: 'visible',
  height: 480,
  minHeight: 480,
  maxHeight: 480,
  display: 'flex',
  flexDirection: 'column',
  justifyContent: 'flex-start',
  alignItems: 'stretch',
  position: 'relative',
  '&::before': {
    content: '""',
    position: 'absolute',
    top: -2,
    left: -2,
    right: -2,
    bottom: -2,
    background: 'linear-gradient(45deg, #d0bcff, #9c64f2, #d0bcff)',
    borderRadius: 22,
    zIndex: -1,
    opacity: 0.3,
    animation: 'exclusiveGlow 2s ease-in-out infinite alternate',
  },
  '@keyframes exclusiveGlow': {
    '0%': {
      opacity: 0.3,
    },
    '100%': {
      opacity: 0.6,
    },
  },
  '@media (max-width: 768px)': {
    height: 420,
    minHeight: 420,
    maxHeight: 420,
  },
}));

const PackImage = styled(Box)(({ theme }) => ({
  position: 'relative',
  height: 200,
  background:
    'var(--theme-background, linear-gradient(135deg, rgba(208, 188, 255, 0.2) 0%, rgba(156, 100, 242, 0.2) 100%))',
  borderRadius: '16px 16px 0 0',
  display: 'flex',
  alignItems: 'center',
  justifyContent: 'center',
  overflow: 'hidden',
  '&::before': {
    content: '""',
    position: 'absolute',
    top: 0,
    left: 0,
    right: 0,
    bottom: 0,
    background:
      'radial-gradient(circle at center, rgba(208, 188, 255, 0.1) 0%, transparent 70%)',
    pointerEvents: 'none',
  },
}));

// Специальный стиль для изображения эксклюзивного пака
const ExclusivePackImage = styled(Box)(({ theme }) => ({
  position: 'relative',
  height: 200,
  background:
    'linear-gradient(135deg, rgba(208, 188, 255, 0.3) 0%, rgba(156, 100, 242, 0.3) 100%)',
  borderRadius: '16px 16px 0 0',
  display: 'flex',
  alignItems: 'center',
  justifyContent: 'center',
  overflow: 'hidden',
  '&::before': {
    content: '""',
    position: 'absolute',
    top: 0,
    left: 0,
    right: 0,
    bottom: 0,
    background:
      'radial-gradient(circle at center, rgba(208, 188, 255, 0.2) 0%, transparent 70%)',
    pointerEvents: 'none',
  },
  '&::after': {
    content: '""',
    position: 'absolute',
    top: 0,
    left: 0,
    right: 0,
    bottom: 0,
    background:
      'linear-gradient(45deg, transparent 30%, rgba(208, 188, 255, 0.1) 50%, transparent 70%)',
    animation: 'exclusiveShine 3s ease-in-out infinite',
    pointerEvents: 'none',
  },
  '@keyframes exclusiveShine': {
    '0%': {
      transform: 'translateX(-100%)',
    },
    '100%': {
      transform: 'translateX(100%)',
    },
  },
}));

const ItemContainer = styled(Box)(({ theme }) => ({
  display: 'flex',
  alignItems: 'center',
  justifyContent: 'center',
  gap: theme.spacing(1),
  padding: theme.spacing(2),
}));

const MainItem = styled(Box)(({ theme }) => ({
  width: 100,
  height: 100,
  borderRadius: 'var(--main-border-radius) !important',
  background: 'var(--theme-background, rgba(208, 188, 255, 0.1))',
  display: 'flex',
  alignItems: 'center',
  justifyContent: 'center',
  border: '2px solid rgba(208, 188, 255, 0.3)',
  boxShadow: '0 4px 16px rgba(0, 0, 0, 0.2)',
  transition: 'all 0.3s ease',
  position: 'relative',
  '&:hover': {
    transform: 'scale(1.1)',
    border: '2px solid rgba(208, 188, 255, 0.5)',
  },
  '& img': {
    width: '100%',
    height: '100%',
    objectFit: 'contain',
    borderRadius: 'inherit',
    position: 'relative',
    zIndex: 2,
    maxWidth: '100%',
    maxHeight: '100%',
  },
  '&::before': {
    content: '""',
    position: 'absolute',
    top: 0,
    left: 0,
    right: 0,
    bottom: 0,
    backgroundSize: 'cover',
    backgroundPosition: 'center',
    backgroundRepeat: 'no-repeat',
    borderRadius: 'inherit',
    zIndex: 1,
  },
}));

const SideItem = styled(Box)(({ theme }) => ({
  width: 62.5,
  height: 62.5,
  borderRadius: 8,
  background: 'var(--theme-background, rgba(208, 188, 255, 0.08))',
  display: 'flex',
  alignItems: 'center',
  justifyContent: 'center',
  border: '1px solid rgba(208, 188, 255, 0.2)',
  boxShadow: '0 2px 8px rgba(0, 0, 0, 0.15)',
  transition: 'all 0.3s ease',
  position: 'relative',
  '&:hover': {
    transform: 'scale(1.05)',
    border: '1px solid rgba(208, 188, 255, 0.4)',
  },
  '& img': {
    width: '100%',
    height: '100%',
    objectFit: 'contain',
    borderRadius: 'inherit',
    position: 'relative',
    zIndex: 2,
    maxWidth: '100%',
    maxHeight: '100%',
  },
  '&::before': {
    content: '""',
    position: 'absolute',
    top: 0,
    left: 0,
    right: 0,
    bottom: 0,
    backgroundSize: 'cover',
    backgroundPosition: 'center',
    backgroundRepeat: 'no-repeat',
    borderRadius: 'inherit',
    zIndex: 1,
  },
}));

const ItemImage = styled('img')({
  width: '100%',
  height: '100%',
  objectFit: 'contain',
  borderRadius: 'inherit',
});

const PriceChip = styled(Chip)(({ theme }) => ({
  background: 'var(--theme-background, rgba(255, 255, 255, 0.05))',
  color: 'text.primary',
  fontWeight: 500,
  fontSize: '0.8rem',
  border: '1px solid rgba(66, 66, 66, 0.5)',
  '& .MuiChip-label': {
    padding: '4px 8px',
  },
}));

const RarityChip = styled(Chip)<{ rarity?: string }>(({ rarity, theme }) => {
  const colors: Record<string, { bg: string; color: string }> = {
    common: { bg: '#95a5a6', color: '#fff' },
    rare: { bg: '#3498db', color: '#fff' },
    epic: { bg: '#9b59b6', color: '#fff' },
    legendary: { bg: '#f39c12', color: '#fff' },
  };

  return {
    background: colors[rarity || 'common']?.bg || colors.common.bg,
    color: colors[rarity || 'common']?.color || colors.common.color,
    fontWeight: 600,
    fontSize: '0.8rem',
    '& .MuiChip-label': {
      padding: '2px 8px',
    },
  };
});

const DiscountChip = styled(Chip)(({ theme }) => ({
  position: 'absolute',
  top: 12,
  left: 12,
  background: 'var(--theme-background, #e74c3c)',
  color: '#fff',
  fontWeight: 700,
  fontSize: '0.85rem',
  zIndex: 2,
  boxShadow: '0 2px 8px rgba(0,0,0,0.10)',
  '& .MuiChip-icon': {
    color: '#fff',
    marginRight: 4,
  },
}));

const ItemPreview = styled(Box)(({ theme }) => ({
  position: 'absolute',
  top: 0,
  left: 0,
  right: 0,
  bottom: 0,
  background: 'var(--theme-background, rgba(0, 0, 0, 0.5))',
  display: 'flex',
  alignItems: 'center',
  justifyContent: 'center',
  borderRadius: '16px 16px 0 0',
  zIndex: 3,
}));

interface PackCardProps {
  pack: Pack;
  userPoints: number;
  onBuy: () => Promise<void>;
  disabled: boolean;
  onPackClick?: (pack: Pack, packContents: PackContent[]) => void;
  showProposeButton?: boolean;
  onProposeSuccess?: () => void;
}

const PackCard = ({
  pack,
  userPoints,
  onBuy,
  disabled,
  onPackClick,
  showProposeButton = false,
  onProposeSuccess,
}: PackCardProps) => {
  // const { getGradient, getItemId } = useBackgroundGradients();
  const [packContents, setPackContents] = useState<PackContent[]>([]);
  const [loading, setLoading] = useState(false);
  const [showItems, setShowItems] = useState(false);
  const [items, setItems] = useState<PackContent[]>([]);
  const [loadingItems, setLoadingItems] = useState(false);
  const [proposeModalOpen, setProposeModalOpen] = useState(false);

  useEffect(() => {
    fetchPackContents();
  }, [pack.id]);

  const fetchPackContents = async () => {
    try {
      const response = await fetch(`/api/inventory/packs/${pack.id}`);
      const data = await response.json();

      if (data.success && data.pack.contents) {
        setPackContents(data.pack.contents);
      }
    } catch (err) {
      console.error('Error fetching pack contents:', err);
    }
  };

  const handleBuyClick = async (e: React.MouseEvent) => {
    e.stopPropagation(); // Предотвращаем всплытие события
    if (disabled) return;

    setLoading(true);
    try {
      await onBuy();
    } finally {
      setLoading(false);
    }
  };

  const handleCardClick = () => {
    if (onPackClick) {
      onPackClick(pack, packContents);
    }
  };

  const handleViewDetails = () => {
    if (onPackClick) {
      onPackClick(pack, packContents);
    }
  };

  const getRarityIcon = (rarity: string) => {
    switch (rarity) {
      case 'legendary':
        return <DiamondIcon sx={{ fontSize: 16 }} />;
      case 'epic':
        return <StarIcon sx={{ fontSize: 16 }} />;
      default:
        return null;
    }
  };

  const getRarityColor = (rarity: string) => {
    switch (rarity) {
      case 'legendary':
        return '#f39c12';
      case 'epic':
        return '#9b59b6';
      case 'rare':
        return '#3498db';
      default:
        return '#95a5a6';
    }
  };

  const getRarityLabel = (rarity: string) => {
    switch (rarity) {
      case 'legendary':
        return 'Легендарный';
      case 'epic':
        return 'Эпический';
      case 'rare':
        return 'Редкий';
      case 'common':
        return 'Обычный';
      default:
        return rarity;
    }
  };

  // Выбираем 3 предмета для отображения
  const displayItems = packContents.slice(0, 3);
  const mainItem = displayItems[0];
  const sideItems = displayItems.slice(1, 3);

  // Функция для сокращения длинных описаний
  const truncateDescription = (text: string, maxLength: number = 50) => {
    if (!text) return '';
    if (text.length <= maxLength) return text;
    return text.substring(0, maxLength).trim() + '...';
  };

  const isSoldOut =
    pack.is_limited &&
    pack.max_quantity &&
    pack.sold_quantity &&
    pack.max_quantity - pack.sold_quantity <= 0;

  // Проверяем, является ли пак эксклюзивным (ID 48)
  const isExclusivePack = pack.id === 48 || pack.id === 49;

  return (
    <>
      {showProposeButton && (
        <Fab
          color='primary'
          aria-label='Предложить пак'
          onClick={() => setProposeModalOpen(true)}
          sx={{
            position: 'fixed',
            bottom: 16,
            right: 16,
            zIndex: 1000,
            background: 'var(--theme-primary, #7c3aed)',
            '&:hover': {
              background: 'var(--theme-primary-dark, #6d28d9)',
            },
          }}
        >
          <AddIcon />
        </Fab>
      )}

      <ProposePackModal
        open={proposeModalOpen}
        onClose={() => setProposeModalOpen(false)}
        onSuccess={() => {
          onProposeSuccess?.();
          setProposeModalOpen(false);
        }}
      />

      <motion.div
        initial={{ opacity: 0, y: 20 }}
        animate={{ opacity: 1, y: 0 }}
      >
        {isExclusivePack ? (
          <ExclusiveStyledCard
            onClick={handleViewDetails}
            sx={{
              height: '100%',
              display: 'flex',
              flexDirection: 'column',
              position: 'relative',
            }}
          >
            <ExclusiveBadge>Эксклюзив</ExclusiveBadge>
            {/* Все по 1000 */}
            {/* <Box sx={{ position: 'absolute', top: 12, left: 12, zIndex: 2, display: 'flex', alignItems: 'center', background: 'rgba(255,255,255,0.85)', borderRadius: 'var(--main-border-radius)', px: 1.5, py: 0.5, boxShadow: '0 2px 8px rgba(0,0,0,0.08)' }}>
              <PercentIcon sx={{ color: '#7c3aed', fontSize: 20, mr: 1 }} />
              <Typography variant="subtitle2" sx={{ color: '#222', fontWeight: 700, fontSize: '0.95rem' }}>Все по 1000</Typography>
            </Box> */}
            <ExclusivePackImage>
              {pack.image_path ? (
                <CachedImage
                  src={pack.image_path}
                  alt={pack.display_name}
                  width='100%'
                  height='100%'
                  fallbackText='Пак'
                  onLoad={() => {}}
                  onError={() => {}}
                />
              ) : (
                <ItemContainer>
                  {sideItems[0] && (
                    <SideItem>
                      <Tooltip
                        title={`${sideItems[0].item_name} (${getRarityLabel(sideItems[0].rarity)})`}
                      >
                        <ItemImage
                          src={`/inventory/pack/${pack.id}/${sideItems[0].item_name}`}
                          alt={sideItems[0].item_name}
                        />
                      </Tooltip>
                    </SideItem>
                  )}
                  <MainItem>
                    {mainItem ? (
                      <Tooltip
                        title={`${mainItem.item_name} (${getRarityLabel(mainItem.rarity)})`}
                      >
                        <ItemImage
                          src={`/inventory/pack/${pack.id}/${mainItem.item_name}`}
                          alt={mainItem.item_name}
                        />
                      </Tooltip>
                    ) : (
                      <Typography variant='body2' color='text.secondary'>
                        ???
                      </Typography>
                    )}
                  </MainItem>
                  {sideItems[1] && (
                    <SideItem>
                      <Tooltip
                        title={`${sideItems[1].item_name} (${getRarityLabel(sideItems[1].rarity)})`}
                      >
                        <ItemImage
                          src={`/inventory/pack/${pack.id}/${sideItems[1].item_name}`}
                          alt={sideItems[1].item_name}
                        />
                      </Tooltip>
                    </SideItem>
                  )}
                </ItemContainer>
              )}

              {/* Показываем предметы при наведении */}
              {showItems && packContents.length > 0 && (
                <ItemPreview>
                  <Box
                    sx={{
                      display: 'flex',
                      gap: 0.5,
                      flexWrap: 'wrap',
                      justifyContent: 'center',
                    }}
                  >
                    {packContents.slice(0, 6).map((item, index) => (
                      <Box
                        key={index}
                        sx={{
                          width: 37.5,
                          height: 37.5,
                          position: 'relative',
                          borderRadius: 4,
                          overflow: 'hidden',
                          backgroundImage: item.background_url
                            ? `url(${item.background_url})`
                            : 'none',
                          backgroundSize: 'cover',
                          backgroundPosition: 'center',
                          backgroundRepeat: 'no-repeat',
                        }}
                      >
                        <CachedImage
                          src={`/inventory/pack/${pack.id}/${item.item_name}`}
                          alt={item.item_name}
                          width='75%'
                          height='75%'
                          fallbackText=''
                          showSkeleton={false}
                          onLoad={() => {}}
                          onError={() => {}}
                          style={{
                            position: 'relative',
                            zIndex: 3,
                            objectFit: 'contain',
                          }}
                        />
                      </Box>
                    ))}
                    {packContents.length > 6 && (
                      <Typography
                        variant='caption'
                        sx={{ color: 'text.secondary' }}
                      >
                        +{packContents.length - 6}
                      </Typography>
                    )}
                  </Box>
                </ItemPreview>
              )}
            </ExclusivePackImage>

            <CardContent
              sx={{
                p: 2,
                flex: 1,
                display: 'flex',
                flexDirection: 'column',
                justifyContent: 'flex-start',
                alignItems: 'stretch',
              }}
            >
              <Typography
                variant='h6'
                component='h3'
                sx={{
                  fontWeight: 600,
                  mb: 1,
                  textAlign: 'center',
                  minHeight: 32,
                  maxHeight: 32,
                  display: 'flex',
                  alignItems: 'center',
                  justifyContent: 'center',
                  overflow: 'hidden',
                  textOverflow: 'ellipsis',
                  whiteSpace: 'nowrap',
                  color: '#d0bcff',
                  textShadow: '0 0 10px rgba(208, 188, 255, 0.5)',
                }}
              >
                {pack.display_name}
              </Typography>
              <Typography
                variant='body2'
                sx={{
                  color: 'rgba(208, 188, 255, 0.8)',
                  mb: 2,
                  textAlign: 'center',
                  fontSize: '0.85rem',
                  flex: '0 0 40px',
                  minHeight: 40,
                  maxHeight: 40,
                  display: 'flex',
                  alignItems: 'center',
                  justifyContent: 'center',
                  overflow: 'hidden',
                  textOverflow: 'ellipsis',
                  whiteSpace: 'nowrap',
                }}
              >
                {truncateDescription(pack.description)}
              </Typography>
              <Box
                sx={{
                  display: 'flex',
                  justifyContent: 'center',
                  mb: 2,
                  gap: 1,
                  flexWrap: 'wrap',
                  minHeight: 36,
                  maxHeight: 36,
                }}
              >
                <PriceChip
                  icon={<DiamondIcon />}
                  label={`${pack.price} баллов`}
                />
                {pack.is_limited && (
                  <Chip
                    icon={<LockIcon />}
                    label={`Осталось: ${(pack.max_quantity || 0) - (pack.sold_quantity || 0)}`}
                    sx={{
                      background:
                        'var(--theme-background, rgba(255, 255, 255, 0.05))',
                      color: 'text.secondary',
                      fontSize: '0.75rem',
                      border: '1px solid rgba(66, 66, 66, 0.5)',
                      '& .MuiChip-label': {
                        padding: '2px 6px',
                      },
                    }}
                  />
                )}
              </Box>
              <Box sx={{ flex: 1 }} /> {/* Spacer to push button down */}
              <Button
                variant='outlined'
                fullWidth
                disabled={!!disabled || !!loading || !!isSoldOut}
                onClick={handleBuyClick}
                sx={{
                  borderColor: '#d0bcff',
                  color: '#d0bcff',
                  fontWeight: 500,
                  borderRadius: 'var(--main-border-radius)',
                  py: 1,
                  fontSize: '0.85rem',
                  textTransform: 'none',
                  '&:hover': {
                    borderColor: '#9c64f2',
                    backgroundColor: 'rgba(208, 188, 255, 0.1)',
                  },
                  '&:disabled': {
                    borderColor: 'rgba(255, 255, 255, 0.1)',
                    color: 'text.secondary',
                  },
                  minHeight: 40,
                  maxHeight: 40,
                  mt: 'auto',
                }}
              >
                {loading ? (
                  <CircularProgress size={16} />
                ) : isSoldOut ? (
                  'Закончился'
                ) : disabled ? (
                  'Недостаточно баллов'
                ) : (
                  'Купить'
                )}
              </Button>
            </CardContent>
          </ExclusiveStyledCard>
        ) : (
          <StyledCard
            onClick={handleViewDetails}
            sx={{
              height: '100%',
              display: 'flex',
              flexDirection: 'column',
              position: 'relative',
            }}
          >
            {/* Все по 1000 */}
            {/* <Box sx={{ position: 'absolute', top: 12, left: 12, zIndex: 2, display: 'flex', alignItems: 'center', background: 'rgba(255,255,255,0.85)', borderRadius: 'var(--main-border-radius)', px: 1.5, py: 0.5, boxShadow: '0 2px 8px rgba(0,0,0,0.08)' }}>
          <PercentIcon sx={{ color: '#7c3aed', fontSize: 20, mr: 1 }} />
          <Typography variant="subtitle2" sx={{ color: '#222', fontWeight: 700, fontSize: '0.95rem' }}>Все по 1000</Typography>
        </Box> */}
<<<<<<< HEAD
            <PackImage>
              {pack.image_path ? (
                <OptimizedImage
                  src={pack.image_path}
                  alt={pack.display_name}
                  width='100%'
                  height='100%'
                  fallbackText='Пак'
                  onLoad={() => {}}
                  onError={() => {}}
                />
              ) : (
                <ItemContainer>
                  {sideItems[0] && (
                    <SideItem>
                      <Tooltip
                        title={`${sideItems[0].item_name} (${getRarityLabel(sideItems[0].rarity)})`}
                      >
                        <ItemImage
                          src={`/inventory/pack/${pack.id}/${sideItems[0].item_name}`}
                          alt={sideItems[0].item_name}
                        />
                      </Tooltip>
                    </SideItem>
                  )}
                  <MainItem>
                    {mainItem ? (
                      <Tooltip
                        title={`${mainItem.item_name} (${getRarityLabel(mainItem.rarity)})`}
                      >
                        <ItemImage
                          src={`/inventory/pack/${pack.id}/${mainItem.item_name}`}
                          alt={mainItem.item_name}
                        />
                      </Tooltip>
                    ) : (
                      <Typography variant='body2' color='text.secondary'>
                        ???
                      </Typography>
                    )}
                  </MainItem>
                  {sideItems[1] && (
                    <SideItem>
                      <Tooltip
                        title={`${sideItems[1].item_name} (${getRarityLabel(sideItems[1].rarity)})`}
                      >
                        <ItemImage
                          src={`/inventory/pack/${pack.id}/${sideItems[1].item_name}`}
                          alt={sideItems[1].item_name}
                        />
                      </Tooltip>
                    </SideItem>
                  )}
                </ItemContainer>
=======
        <PackImage>
          {pack.image_path ? (
            <CachedImage
              src={pack.image_path}
              alt={pack.display_name}
              width='100%'
              height='100%'
              fallbackText='Пак'
              onLoad={() => {}}
              onError={() => {}}
            />
          ) : (
            <ItemContainer>
              {sideItems[0] && (
                <SideItem>
                  <Tooltip
                    title={`${sideItems[0].item_name} (${getRarityLabel(sideItems[0].rarity)})`}
                  >
                    <ItemImage
                      src={`/inventory/pack/${pack.id}/${sideItems[0].item_name}`}
                      alt={sideItems[0].item_name}
                    />
                  </Tooltip>
                </SideItem>
>>>>>>> 874ad360
              )}

              {/* Показываем предметы при наведении */}
              {showItems && packContents.length > 0 && (
                <ItemPreview>
                  <Box
                    sx={{
                      display: 'flex',
                      gap: 0.5,
                      flexWrap: 'wrap',
                      justifyContent: 'center',
                    }}
                  >
                    {packContents.slice(0, 6).map((item, index) => (
                      <Box
                        key={index}
                        sx={{
                          width: 37.5,
                          height: 37.5,
                          position: 'relative',
                          borderRadius: 4,
                          overflow: 'hidden',
                          backgroundImage: item.background_url
                            ? `url(${item.background_url})`
                            : 'none',
                          backgroundSize: 'cover',
                          backgroundPosition: 'center',
                          backgroundRepeat: 'no-repeat',
                        }}
                      >
                        <OptimizedImage
                          src={`/inventory/pack/${pack.id}/${item.item_name}`}
                          alt={item.item_name}
                          width='75%'
                          height='75%'
                          fallbackText=''
                          showSkeleton={false}
                          onLoad={() => {}}
                          onError={() => {}}
                          style={{
                            position: 'relative',
                            zIndex: 3,
                            objectFit: 'contain',
                          }}
                        />
                      </Box>
                    ))}
                    {packContents.length > 6 && (
                      <Typography
                        variant='caption'
                        sx={{ color: 'text.secondary' }}
                      >
                        +{packContents.length - 6}
                      </Typography>
                    )}
                  </Box>
                </ItemPreview>
              )}
            </PackImage>

            <CardContent
              sx={{
                p: 2,
                flex: 1,
                display: 'flex',
                flexDirection: 'column',
                justifyContent: 'flex-start',
                alignItems: 'stretch',
              }}
            >
              <Typography
                variant='h6'
                component='h3'
                sx={{
                  fontWeight: 600,
                  mb: 1,
                  textAlign: 'center',
                  minHeight: 32,
                  maxHeight: 32,
                  display: 'flex',
                  alignItems: 'center',
                  justifyContent: 'center',
                  overflow: 'hidden',
                  textOverflow: 'ellipsis',
                  whiteSpace: 'nowrap',
                }}
              >
                {pack.display_name}
              </Typography>
              <Typography
                variant='body2'
                sx={{
                  color: 'text.secondary',
                  mb: 2,
                  textAlign: 'center',
                  fontSize: '0.85rem',
                  flex: '0 0 40px',
                  minHeight: 40,
                  maxHeight: 40,
                  display: 'flex',
                  alignItems: 'center',
                  justifyContent: 'center',
                  overflow: 'hidden',
                  textOverflow: 'ellipsis',
                  whiteSpace: 'nowrap',
                }}
              >
                {truncateDescription(pack.description)}
              </Typography>
              <Box
                sx={{
                  display: 'flex',
                  justifyContent: 'center',
                  mb: 2,
                  gap: 1,
                  flexWrap: 'wrap',
                  minHeight: 36,
                  maxHeight: 36,
                }}
              >
                <PriceChip
                  icon={<DiamondIcon />}
                  label={`${pack.price} баллов`}
                />
                {pack.is_limited && (
                  <Chip
                    icon={<LockIcon />}
                    label={`Осталось: ${(pack.max_quantity || 0) - (pack.sold_quantity || 0)}`}
                    sx={{
                      background:
                        'var(--theme-background, rgba(255, 255, 255, 0.05))',
                      color: 'text.secondary',
                      fontSize: '0.75rem',
                      border: '1px solid rgba(66, 66, 66, 0.5)',
                      '& .MuiChip-label': {
                        padding: '2px 6px',
                      },
                    }}
<<<<<<< HEAD
                  />
=======
                  >
                    <CachedImage
                      src={`/inventory/pack/${pack.id}/${item.item_name}`}
                      alt={item.item_name}
                      width='75%'
                      height='75%'
                      fallbackText=''
                      showSkeleton={false}
                      onLoad={() => {}}
                      onError={() => {}}
                      style={{
                        position: 'relative',
                        zIndex: 3,
                        objectFit: 'contain',
                      }}
                    />
                  </Box>
                ))}
                {packContents.length > 6 && (
                  <Typography
                    variant='caption'
                    sx={{ color: 'text.secondary' }}
                  >
                    +{packContents.length - 6}
                  </Typography>
>>>>>>> 874ad360
                )}
              </Box>
              <Box sx={{ flex: 1 }} /> {/* Spacer to push button down */}
              <Button
                variant='outlined'
                fullWidth
                disabled={!!disabled || !!loading || !!isSoldOut}
                onClick={handleBuyClick}
                sx={{
                  borderColor: 'rgba(255, 255, 255, 0.2)',
                  color: 'text.primary',
                  fontWeight: 500,
                  borderRadius: 'var(--main-border-radius)',
                  py: 1,
                  fontSize: '0.85rem',
                  textTransform: 'none',
                  '&:hover': {
                    borderColor: 'rgba(255, 255, 255, 0.4)',
                    backgroundColor:
                      'var(--theme-background, rgba(255, 255, 255, 0.05))',
                  },
                  '&:disabled': {
                    borderColor: 'rgba(255, 255, 255, 0.1)',
                    color: 'text.secondary',
                  },
                  minHeight: 40,
                  maxHeight: 40,
                  mt: 'auto',
                }}
              >
                {loading ? (
                  <CircularProgress size={16} />
                ) : isSoldOut ? (
                  'Закончился'
                ) : disabled ? (
                  'Недостаточно баллов'
                ) : (
                  'Купить'
                )}
              </Button>
            </CardContent>
          </StyledCard>
        )}
      </motion.div>
    </>
  );
};

export default PackCard;<|MERGE_RESOLUTION|>--- conflicted
+++ resolved
@@ -767,62 +767,6 @@
           <PercentIcon sx={{ color: '#7c3aed', fontSize: 20, mr: 1 }} />
           <Typography variant="subtitle2" sx={{ color: '#222', fontWeight: 700, fontSize: '0.95rem' }}>Все по 1000</Typography>
         </Box> */}
-<<<<<<< HEAD
-            <PackImage>
-              {pack.image_path ? (
-                <OptimizedImage
-                  src={pack.image_path}
-                  alt={pack.display_name}
-                  width='100%'
-                  height='100%'
-                  fallbackText='Пак'
-                  onLoad={() => {}}
-                  onError={() => {}}
-                />
-              ) : (
-                <ItemContainer>
-                  {sideItems[0] && (
-                    <SideItem>
-                      <Tooltip
-                        title={`${sideItems[0].item_name} (${getRarityLabel(sideItems[0].rarity)})`}
-                      >
-                        <ItemImage
-                          src={`/inventory/pack/${pack.id}/${sideItems[0].item_name}`}
-                          alt={sideItems[0].item_name}
-                        />
-                      </Tooltip>
-                    </SideItem>
-                  )}
-                  <MainItem>
-                    {mainItem ? (
-                      <Tooltip
-                        title={`${mainItem.item_name} (${getRarityLabel(mainItem.rarity)})`}
-                      >
-                        <ItemImage
-                          src={`/inventory/pack/${pack.id}/${mainItem.item_name}`}
-                          alt={mainItem.item_name}
-                        />
-                      </Tooltip>
-                    ) : (
-                      <Typography variant='body2' color='text.secondary'>
-                        ???
-                      </Typography>
-                    )}
-                  </MainItem>
-                  {sideItems[1] && (
-                    <SideItem>
-                      <Tooltip
-                        title={`${sideItems[1].item_name} (${getRarityLabel(sideItems[1].rarity)})`}
-                      >
-                        <ItemImage
-                          src={`/inventory/pack/${pack.id}/${sideItems[1].item_name}`}
-                          alt={sideItems[1].item_name}
-                        />
-                      </Tooltip>
-                    </SideItem>
-                  )}
-                </ItemContainer>
-=======
         <PackImage>
           {pack.image_path ? (
             <CachedImage
@@ -847,66 +791,93 @@
                     />
                   </Tooltip>
                 </SideItem>
->>>>>>> 874ad360
               )}
-
-              {/* Показываем предметы при наведении */}
-              {showItems && packContents.length > 0 && (
-                <ItemPreview>
+              <MainItem>
+                {mainItem ? (
+                  <Tooltip
+                    title={`${mainItem.item_name} (${getRarityLabel(mainItem.rarity)})`}
+                  >
+                    <ItemImage
+                      src={`/inventory/pack/${pack.id}/${mainItem.item_name}`}
+                      alt={mainItem.item_name}
+                    />
+                  </Tooltip>
+                ) : (
+                  <Typography variant='body2' color='text.secondary'>
+                    ???
+                  </Typography>
+                )}
+              </MainItem>
+              {sideItems[1] && (
+                <SideItem>
+                  <Tooltip
+                    title={`${sideItems[1].item_name} (${getRarityLabel(sideItems[1].rarity)})`}
+                  >
+                    <ItemImage
+                      src={`/inventory/pack/${pack.id}/${sideItems[1].item_name}`}
+                      alt={sideItems[1].item_name}
+                    />
+                  </Tooltip>
+                </SideItem>
+              )}
+            </ItemContainer>
+          )}
+
+          {/* Показываем предметы при наведении */}
+          {showItems && packContents.length > 0 && (
+            <ItemPreview>
+              <Box
+                sx={{
+                  display: 'flex',
+                  gap: 0.5,
+                  flexWrap: 'wrap',
+                  justifyContent: 'center',
+                }}
+              >
+                {packContents.slice(0, 6).map((item, index) => (
                   <Box
+                    key={index}
                     sx={{
-                      display: 'flex',
-                      gap: 0.5,
-                      flexWrap: 'wrap',
-                      justifyContent: 'center',
+                      width: 37.5,
+                      height: 37.5,
+                      position: 'relative',
+                      borderRadius: 4,
+                      overflow: 'hidden',
+                      backgroundImage: item.background_url ? `url(${item.background_url})` : 'none',
+                      backgroundSize: 'cover',
+                      backgroundPosition: 'center',
+                      backgroundRepeat: 'no-repeat',
                     }}
                   >
-                    {packContents.slice(0, 6).map((item, index) => (
-                      <Box
-                        key={index}
-                        sx={{
-                          width: 37.5,
-                          height: 37.5,
-                          position: 'relative',
-                          borderRadius: 4,
-                          overflow: 'hidden',
-                          backgroundImage: item.background_url
-                            ? `url(${item.background_url})`
-                            : 'none',
-                          backgroundSize: 'cover',
-                          backgroundPosition: 'center',
-                          backgroundRepeat: 'no-repeat',
-                        }}
-                      >
-                        <OptimizedImage
-                          src={`/inventory/pack/${pack.id}/${item.item_name}`}
-                          alt={item.item_name}
-                          width='75%'
-                          height='75%'
-                          fallbackText=''
-                          showSkeleton={false}
-                          onLoad={() => {}}
-                          onError={() => {}}
-                          style={{
-                            position: 'relative',
-                            zIndex: 3,
-                            objectFit: 'contain',
-                          }}
-                        />
-                      </Box>
-                    ))}
-                    {packContents.length > 6 && (
-                      <Typography
-                        variant='caption'
-                        sx={{ color: 'text.secondary' }}
-                      >
-                        +{packContents.length - 6}
-                      </Typography>
-                    )}
+                    <CachedImage
+                      src={`/inventory/pack/${pack.id}/${item.item_name}`}
+                      alt={item.item_name}
+                      width='75%'
+                      height='75%'
+                      fallbackText=''
+                      showSkeleton={false}
+                      onLoad={() => {}}
+                      onError={() => {}}
+                      style={{
+                        position: 'relative',
+                        zIndex: 3,
+                        objectFit: 'contain',
+                      }}
+                    />
                   </Box>
-                </ItemPreview>
-              )}
-            </PackImage>
+                ))}
+                {packContents.length > 6 && (
+                  <Typography
+                    variant='caption'
+                    sx={{ color: 'text.secondary' }}
+                  >
+                    +{packContents.length - 6}
+                  </Typography>
+                )}
+              </Box>
+            </ItemPreview>
+          )}
+        </PackImage>
 
             <CardContent
               sx={{
@@ -986,35 +957,7 @@
                         padding: '2px 6px',
                       },
                     }}
-<<<<<<< HEAD
                   />
-=======
-                  >
-                    <CachedImage
-                      src={`/inventory/pack/${pack.id}/${item.item_name}`}
-                      alt={item.item_name}
-                      width='75%'
-                      height='75%'
-                      fallbackText=''
-                      showSkeleton={false}
-                      onLoad={() => {}}
-                      onError={() => {}}
-                      style={{
-                        position: 'relative',
-                        zIndex: 3,
-                        objectFit: 'contain',
-                      }}
-                    />
-                  </Box>
-                ))}
-                {packContents.length > 6 && (
-                  <Typography
-                    variant='caption'
-                    sx={{ color: 'text.secondary' }}
-                  >
-                    +{packContents.length - 6}
-                  </Typography>
->>>>>>> 874ad360
                 )}
               </Box>
               <Box sx={{ flex: 1 }} /> {/* Spacer to push button down */}
