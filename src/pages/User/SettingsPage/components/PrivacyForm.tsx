--- conflicted
+++ resolved
@@ -130,24 +130,24 @@
     try {
       setSaving(true);
       setError(null);
-      
+
       const response = await fetch('/api/user/settings/update-static-track', {
         method: 'POST',
         headers: {
           'Content-Type': 'application/json',
         },
         body: JSON.stringify({
-          current_music_id: privacySettings.current_music_id
+          current_music_id: privacySettings.current_music_id,
         }),
       });
-      
+
       const data = await response.json();
-      
+
       if (data.success) {
-        setPrivacySettings(prev => ({ 
+        setPrivacySettings(prev => ({
           ...prev,
           static_music_id: data.static_music_id,
-          music_display_mode: data.music_display_mode
+          music_display_mode: data.music_display_mode,
         }));
         setSuccess('Статический трек обновлен на текущий');
         onSuccess?.();
@@ -317,10 +317,7 @@
     try {
       setSaving(true);
       setError(null);
-<<<<<<< HEAD
-
-=======
-      
+
       // Фильтруем пустые значения - не передаем undefined, null или пустые значения
       const filteredUpdates = Object.fromEntries(
         Object.entries(updates).filter(([key, value]) => {
@@ -330,8 +327,7 @@
           return true;
         })
       );
-      
->>>>>>> 874ad360
+
       const response = await fetch('/api/user/settings/music-privacy', {
         method: 'POST',
         headers: {
@@ -712,13 +708,13 @@
               </ButtonGroup>
             </Box>
           </Box>
-          
+
           {/* Кнопка обновления статического трека */}
           {privacySettings.current_music_id && (
             <Box sx={{ mt: 2, display: 'flex', justifyContent: 'center' }}>
               <Button
-                variant="outlined"
-                size="small"
+                variant='outlined'
+                size='small'
                 onClick={handleUpdateStaticTrack}
                 disabled={saving}
                 sx={{
@@ -733,19 +729,32 @@
                   '&:disabled': {
                     borderColor: 'rgba(255, 255, 255, 0.1)',
                     color: 'rgba(255, 255, 255, 0.3)',
-                  }
+                  },
                 }}
               >
-                {saving ? 'Обновление...' : 'Установить текущий трек как статический'}
+                {saving
+                  ? 'Обновление...'
+                  : 'Установить текущий трек как статический'}
               </Button>
             </Box>
           )}
-          
+
           {/* Информация о текущем треке */}
           {privacySettings.current_music && (
-            <Box sx={{ mt: 1, p: 1, backgroundColor: 'rgba(255, 255, 255, 0.03)', borderRadius: 1 }}>
-              <Typography variant="caption" sx={{ color: 'var(--theme-text-secondary)' }}>
-                Текущий трек: {privacySettings.current_music.artist} - {privacySettings.current_music.title}
+            <Box
+              sx={{
+                mt: 1,
+                p: 1,
+                backgroundColor: 'rgba(255, 255, 255, 0.03)',
+                borderRadius: 1,
+              }}
+            >
+              <Typography
+                variant='caption'
+                sx={{ color: 'var(--theme-text-secondary)' }}
+              >
+                Текущий трек: {privacySettings.current_music.artist} -{' '}
+                {privacySettings.current_music.title}
               </Typography>
             </Box>
           )}
