--- conflicted
+++ resolved
@@ -1,16 +1,5 @@
-<<<<<<< HEAD
-import React, {
-  useState,
-  useEffect,
-  useRef,
-  useCallback,
-  useMemo,
-} from 'react';
-import OptimizedImage from '../../../../components/OptimizedImage';
-=======
 import React, { useState, useEffect, useRef, useCallback, useMemo } from 'react';
 import CachedImage from '../../../../components/Post/components/CachedImage';
->>>>>>> 874ad360
 import axios from 'axios';
 
 // CSS анимации
@@ -552,79 +541,37 @@
       [position.x, position.y, isDragging, isEditMode, index]
     );
 
-    return (
-      <div
-        ref={containerRef}
-        className='equipped-item-container'
-        style={containerStyle}
-        onClick={handleClick}
-        onDoubleClick={handleDoubleClick}
-        onMouseDown={handleMouseDown}
-        onTouchStart={handleTouchStart}
-        onTouchEnd={handleTouch}
-        onDragStart={e => e.preventDefault()}
-        onMouseEnter={e => e.preventDefault()}
-        onMouseLeave={e => e.preventDefault()}
-        onFocus={e => e.preventDefault()}
-        onBlur={e => e.preventDefault()}
-        tabIndex={-1}
-      >
-        {isUpgraded && (
-          <div
-            style={{
-              position: 'absolute',
-              top: 0,
-              left: 0,
-              width: '100%',
-              height: '100%',
-              zIndex: 1,
-              userSelect: 'none',
-              pointerEvents: 'none',
-            }}
-          >
-            {particles}
-          </div>
-        )}
-
-        {/* Подсказка убрана - теперь используются кнопки внизу */}
-
-        <OptimizedImage
-          src={`${(typeof window !== 'undefined' && window.location?.origin) || 'https://k-connect.ru'}${item.image_url}`}
-          alt={item.item_name}
-          width='100%'
-          height='100%'
-          fallbackText=''
-          showSkeleton={false}
-          skipExistenceCheck={true}
-          style={useMemo(
-            () => ({
-              width: '100%',
-              height: '100%',
-              objectFit: 'contain',
-              position: 'relative',
-              zIndex: 1,
-              pointerEvents: 'none',
-              userSelect: 'none',
-              WebkitUserSelect: 'none',
-              MozUserSelect: 'none',
-              msUserSelect: 'none',
-            }),
-            []
-          )}
-          onLoad={e => {
-            if (e && e.target && e.target.complete) {
-              getAverageColor(e.target, color => {
-                setParticleColor(color);
-              });
-            }
+  return (
+    <div
+      ref={containerRef}
+      className="equipped-item-container"
+      style={containerStyle}
+      onClick={handleClick}
+      onDoubleClick={handleDoubleClick}
+      onMouseDown={handleMouseDown}
+      onTouchStart={handleTouchStart}
+      onTouchEnd={handleTouch}
+
+      onDragStart={(e) => e.preventDefault()}
+
+      onMouseEnter={(e) => e.preventDefault()}
+      onMouseLeave={(e) => e.preventDefault()}
+      onFocus={(e) => e.preventDefault()}
+      onBlur={(e) => e.preventDefault()}
+      tabIndex={-1}
+    >
+      {isUpgraded && (
+        <div
+          style={{
+            position: 'absolute',
+            top: 0,
+            left: 0,
+            width: '100%',
+            height: '100%',
+            zIndex: 1,
+            userSelect: 'none',
+            pointerEvents: 'none',
           }}
-<<<<<<< HEAD
-        />
-      </div>
-    );
-  }
-);
-=======
         >
           {particles}
         </div>
@@ -661,7 +608,6 @@
     </div>
   );
 });
->>>>>>> 874ad360
 
 const areEqual = (prevProps, nextProps) => {
   const keysToCheck = [
