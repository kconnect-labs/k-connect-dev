--- conflicted
+++ resolved
@@ -154,10 +154,7 @@
 };
 
 const hasEquippedOverlayItems = (items: EquippedItemType[]) => {
-  return (
-    Array.isArray(items) &&
-    items.some(item => isOverlayItem(item) && item.is_equipped)
-  );
+  return Array.isArray(items) && items.some(item => isOverlayItem(item) && item.is_equipped);
 };
 
 
@@ -334,38 +331,6 @@
                 zIndex: 10,
               }}
             >
-<<<<<<< HEAD
-              {overlayEquippedItems.map((item, index) => {
-                // Используем LottieOverlay для .json файлов, иначе обычный OverlayAvatar
-                if (isLottieOverlay(item)) {
-                  return (
-                    <LottieOverlay
-                      key={item.id}
-                      item={item}
-                      index={index}
-                      onPositionUpdate={handleItemPositionUpdate}
-                      isEditMode={isOwnProfile && isEditMode}
-                      onEditModeActivate={
-                        isOwnProfile ? handleEditModeActivate : undefined
-                      }
-                    />
-                  );
-                } else {
-                  return (
-                    <OverlayAvatar
-                      key={item.id}
-                      item={item}
-                      index={index}
-                      onPositionUpdate={handleItemPositionUpdate}
-                      isEditMode={isOwnProfile && isEditMode}
-                      onEditModeActivate={
-                        isOwnProfile ? handleEditModeActivate : undefined
-                      }
-                    />
-                  );
-                }
-              })}
-=======
               {overlayEquippedItems
                 .map((item, index) => (
                   <OverlayAvatar 
@@ -377,7 +342,6 @@
                     onEditModeActivate={isOwnProfile ? handleEditModeActivate : undefined}
                   />
                 ))}
->>>>>>> 874ad360
             </Box>
 
             <Tooltip title='Открыть аватар' arrow placement='top'>
