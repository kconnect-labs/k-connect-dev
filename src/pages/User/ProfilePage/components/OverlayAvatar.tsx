--- conflicted
+++ resolved
@@ -1,16 +1,5 @@
-<<<<<<< HEAD
-import React, {
-  useState,
-  useEffect,
-  useRef,
-  useCallback,
-  useMemo,
-} from 'react';
-import OptimizedImage from '../../../../components/OptimizedImage';
-=======
 import React, { useState, useEffect, useRef, useCallback, useMemo } from 'react';
 import CachedImage from '../../../../components/Post/components/CachedImage';
->>>>>>> 874ad360
 
 // CSS стили для контейнера
 const styles = `
@@ -251,7 +240,6 @@
     if (!isLevel2 && !isLevel3) {
       return null;
     }
-<<<<<<< HEAD
 
     // Определяем размеры в зависимости от уровня и устройства
     const getItemSize = () => {
@@ -278,33 +266,29 @@
           justifyContent: 'center',
           cursor: isEditMode ? 'grab' : 'pointer',
           zIndex: 12 - index,
-=======
-  };
-
-  const containerStyle = useMemo(() => ({
-    position: 'absolute' as const,
-    left: `${position.x}%`,
-    top: `${position.y}%`,
-    transform: isDragging ? 'translate(-50%, -50%) scale(1.1)' : 'translate(-50%, -50%)',
-    width: getItemSize(),
-    height: getItemSize(),
-    display: 'flex',
-    alignItems: 'center',
-    justifyContent: 'center',
-    cursor: isEditMode ? 'grab' : 'pointer',
-    zIndex: 12 - index,
-    userSelect: 'none' as const,
-    WebkitUserSelect: 'none' as any,
-    MozUserSelect: 'none' as any,
-    msUserSelect: 'none' as any,
-    pointerEvents: 'auto' as const,
-    touchAction: 'none',
-    WebkitTouchCallout: 'none' as any,
-    WebkitTapHighlightColor: 'transparent',
-    ...(isDragging && {
-      cursor: 'grabbing',
-    }),
-  } as React.CSSProperties), [position.x, position.y, isDragging, isEditMode, index, isLevel2, isLevel3, isMobile]);
+          userSelect: 'none' as const,
+          WebkitUserSelect: 'none' as any,
+          MozUserSelect: 'none' as any,
+          msUserSelect: 'none' as any,
+          pointerEvents: 'auto' as const,
+          touchAction: 'none',
+          WebkitTouchCallout: 'none' as any,
+          WebkitTapHighlightColor: 'transparent',
+          ...(isDragging && {
+            cursor: 'grabbing',
+          }),
+        }) as React.CSSProperties,
+      [
+        position.x,
+        position.y,
+        isDragging,
+        isEditMode,
+        index,
+        isLevel2,
+        isLevel3,
+        isMobile,
+      ]
+    );
 
   return (
     <div
@@ -334,83 +318,10 @@
           zIndex: 1,
           marginTop: '5px',
           pointerEvents: 'none' as const,
->>>>>>> 874ad360
           userSelect: 'none' as const,
           WebkitUserSelect: 'none' as any,
           MozUserSelect: 'none' as any,
           msUserSelect: 'none' as any,
-<<<<<<< HEAD
-          pointerEvents: 'auto' as const,
-          touchAction: 'none',
-          WebkitTouchCallout: 'none' as any,
-          WebkitTapHighlightColor: 'transparent',
-          ...(isDragging && {
-            cursor: 'grabbing',
-          }),
-        }) as React.CSSProperties,
-      [
-        position.x,
-        position.y,
-        isDragging,
-        isEditMode,
-        index,
-        isLevel2,
-        isLevel3,
-        isMobile,
-      ]
-    );
-
-    return (
-      <div
-        ref={containerRef}
-        className='overlay-avatar-container'
-        style={containerStyle}
-        onMouseDown={handleMouseDown}
-        onTouchStart={handleTouchStart}
-        onDragStart={(e: React.DragEvent) => e.preventDefault()}
-        onMouseEnter={(e: React.MouseEvent) => e.preventDefault()}
-        onMouseLeave={(e: React.MouseEvent) => e.preventDefault()}
-        onFocus={(e: React.FocusEvent) => e.preventDefault()}
-        onBlur={(e: React.FocusEvent) => e.preventDefault()}
-        tabIndex={-1}
-      >
-        <OptimizedImage
-          src={`${(typeof window !== 'undefined' && window.location?.origin) || 'https://k-connect.ru'}${item.image_url}`}
-          alt={item.item_name}
-          width='100%'
-          height='100%'
-          fallbackText=''
-          showSkeleton={false}
-          skipExistenceCheck={true}
-          style={useMemo(
-            () =>
-              ({
-                width: '100%',
-                height: '100%',
-                objectFit: 'contain' as const,
-                position: 'relative' as const,
-                zIndex: 1,
-                marginTop: '5px',
-                pointerEvents: 'none' as const,
-                userSelect: 'none' as const,
-                WebkitUserSelect: 'none' as any,
-                MozUserSelect: 'none' as any,
-                msUserSelect: 'none' as any,
-              }) as React.CSSProperties,
-            []
-          )}
-          onLoad={(e: React.SyntheticEvent<HTMLImageElement>) => {
-            // Обработчик загрузки изображения (пустой)
-          }}
-          onError={(e: React.SyntheticEvent<HTMLImageElement>) => {
-            // Обработчик ошибки изображения (пустой)
-          }}
-        />
-      </div>
-    );
-  }
-);
-=======
         } as React.CSSProperties), [])}
         onLoad={() => {
           // Обработчик загрузки изображения (пустой)
@@ -422,7 +333,6 @@
     </div>
   );
 });
->>>>>>> 874ad360
 
 const areEqual = (prevProps: any, nextProps: any) => {
   const keysToCheck = [
