import React from 'react';
import {
  Card,
  CardContent,
  Typography,
  Box,
  Chip,
  Button,
} from '@mui/material';
import { styled } from '@mui/material/styles';
import { motion } from 'framer-motion';
import { MarketplaceListing } from './types';
import CachedImage from '../../components/Post/components/CachedImage';

const StyledCard = styled(Card)(({ theme }) => ({
  height: '100%',
  display: 'flex',
  flexDirection: 'column',
  background: 'var(--theme-background, rgba(255, 255, 255, 0.03))',
  backdropFilter: 'var(--theme-backdrop-filter, blur(20px))',
  border: '1px solid rgba(66, 66, 66, 0.5)',
  borderRadius: theme.spacing(2),
  transition: 'all 0.3s ease',
  cursor: 'pointer',
  '&:hover': {
    transform: 'translateY(-4px)',
    boxShadow: '0 8px 32px rgba(0, 0, 0, 0.3)',
    border: '1px solid rgba(208, 188, 255, 0.3)',
  },
}));

const ItemImageContainer = styled(Box)(({ theme }) => ({
  width: '100%',
  height: 200,
  display: 'flex',
  alignItems: 'center',
  justifyContent: 'center',
  position: 'relative',
  borderRadius: theme.spacing(1),
  overflow: 'hidden',
  marginBottom: theme.spacing(1),
  backgroundImage: 'var(--item-background)',
  backgroundSize: 'cover',
  backgroundPosition: 'center',
  backgroundRepeat: 'no-repeat',
}));

const PriceBadge = styled(Box)({
  position: 'absolute',
  top: 8,
  right: 8,
  padding: '4px 8px',
  borderRadius: 'var(--main-border-radius) !important',
  fontSize: '0.875rem',
  fontWeight: 'bold',
  color: '#fff',
  background: 'var(--theme-background, rgba(0, 0, 0, 0.7))',
  display: 'flex',
  alignItems: 'center',
  gap: 4,
  zIndex: 3,
});

const KBallsIcon = styled('img')({
  width: '16px',
  height: '16px',
  marginRight: '2px',
});

const RarityChip = styled(Chip)<{ rarity: string }>(({ theme, rarity }) => {
  const colors = {
    common: { bg: 'rgba(156, 163, 175, 0.2)', color: '#9CA3AF' },
    rare: { bg: 'rgba(59, 130, 246, 0.2)', color: '#3B82F6' },
    epic: { bg: 'rgba(147, 51, 234, 0.2)', color: '#9333EA' },
    legendary: { bg: 'rgba(245, 158, 11, 0.2)', color: '#F59E0B' },
  };

  const color = colors[rarity as keyof typeof colors] || colors.common;

  return {
    backgroundColor: color.bg,
    color: color.color,
    border: `1px solid ${color.color}20`,
    fontWeight: 600,
    fontSize: '0.75rem',
  };
});

interface MarketplaceItemCardProps {
  listing: MarketplaceListing;
  onClick: (listing: MarketplaceListing) => void;
}

const MarketplaceItemCard: React.FC<MarketplaceItemCardProps> = ({
  listing,
  onClick,
}) => {
  const { item, price, seller_name } = listing;

  const getRarityLabel = (rarity: string) => {
    const labels = {
      common: 'Обычный',
      rare: 'Редкий',
      epic: 'Эпический',
      legendary: 'Легендарный',
    };
    return labels[rarity as keyof typeof labels] || rarity;
  };

  const formatPrice = (price: number) => {
    return new Intl.NumberFormat('ru-RU').format(price);
  };

  return (
    <motion.div
      initial={{ opacity: 0, y: 20 }}
      animate={{ opacity: 1, y: 0 }}
      transition={{ duration: 0.3 }}
    >
      <StyledCard onClick={() => onClick(listing)}>
        <CardContent
          sx={{ flex: 1, display: 'flex', flexDirection: 'column', p: 2 }}
        >
          <ItemImageContainer
            sx={{
              '--item-background': item.background_url
                ? `url(${item.background_url})`
                : 'none',
            }}
          >
            <CachedImage
              src={item.image_url}
              alt={item.item_name}
<<<<<<< HEAD
              width='80%'
              height='80%'
              fallbackText=''
=======
              width="80%"
              height="80%"
>>>>>>> 874ad360
              showSkeleton={true}
              onLoad={() => {}}
              onError={() => {}}
              style={{
                objectFit: 'contain',
                maxWidth: '100%',
                maxHeight: '100%',
              }}
            />
            <PriceBadge>
              <KBallsIcon src='/static/icons/KBalls.svg' alt='KBalls' />
              {formatPrice(price)}
            </PriceBadge>
          </ItemImageContainer>

          <Box sx={{ flex: 1, display: 'flex', flexDirection: 'column' }}>
            <Typography
              variant='h6'
              sx={{
                fontWeight: 600,
                mb: 1,
                textAlign: 'center',
                minHeight: 32,
                maxHeight: 32,
                display: 'flex',
                alignItems: 'center',
                justifyContent: 'center',
                overflow: 'hidden',
                fontSize: '1rem',
                lineHeight: 1.2,
              }}
            >
              {item.item_name}
            </Typography>

            <Box sx={{ display: 'flex', justifyContent: 'center', mb: 1 }}>
              <RarityChip
                rarity={item.rarity}
                label={getRarityLabel(item.rarity)}
                size='small'
              />
            </Box>

            <Typography
              variant='body2'
              color='text.secondary'
              sx={{ textAlign: 'center', mb: 1 }}
            >
              Продавец: {seller_name}
            </Typography>
          </Box>
        </CardContent>
      </StyledCard>
    </motion.div>
  );
};

export default MarketplaceItemCard;<|MERGE_RESOLUTION|>--- conflicted
+++ resolved
@@ -131,14 +131,8 @@
             <CachedImage
               src={item.image_url}
               alt={item.item_name}
-<<<<<<< HEAD
-              width='80%'
-              height='80%'
-              fallbackText=''
-=======
               width="80%"
               height="80%"
->>>>>>> 874ad360
               showSkeleton={true}
               onLoad={() => {}}
               onError={() => {}}
